--- conflicted
+++ resolved
@@ -87,13 +87,6 @@
     Create a database and populate it with all readwise data or, if the database already
     exists, fetch all data since the last fetch.
     """
-<<<<<<< HEAD
-    session = get_session(user_config.DB)
-    last_fetch = None
-
-    if user_config.DB.exists():
-        print("Database exists")
-=======
     setup_logging()
 
     session = get_session(USER_CONFIG.DB)
@@ -101,17 +94,11 @@
 
     if USER_CONFIG.DB.exists():
         logger.info("Database exists")
->>>>>>> 954c25dd
         last_fetch = query_get_last_fetch(session)
         logger.info(f"Last fetch: {last_fetch}")
     else:
-<<<<<<< HEAD
-        print("Creating database")
-        create_database(user_config.DB)
-=======
         logger.info("Creating database")
         create_database(USER_CONFIG.DB)
->>>>>>> 954c25dd
 
     logger.info("Updating database")
     start_fetch = datetime.now()
