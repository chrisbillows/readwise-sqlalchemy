--- conflicted
+++ resolved
@@ -20,6 +20,7 @@
 from readwise_sqlalchemy.types import (
     CheckDBFn,
     FetchFn,
+    FlattenFn,
     LogSetupFn,
     SessionFn,
     UpdateFn,
@@ -182,12 +183,6 @@
     return (data, start_new_fetch, end_new_fetch)
 
 
-<<<<<<< HEAD
-def skeleton_flatten_books_with_highlights(
-    raw_books: list[dict[str, Any]],
-) -> dict[str, list[dict[str, Any]]]:
-    raise NotImplementedError("To be implemented as part of issue #38.")
-=======
 def flatten_books_with_highlights(
     raw_books: list[dict[str, Any]],
 ) -> dict[str, list[dict[str, Any]]]:
@@ -237,7 +232,6 @@
         "highlights": highlights,
         "highlight_tags": highlight_tags,
     }
->>>>>>> 24bf8460
 
 
 def validate_books_with_highlights(
@@ -312,7 +306,7 @@
     get_session_func: SessionFn = get_session,
     check_db_func: CheckDBFn = check_database,
     fetch_func: FetchFn = fetch_books_with_highlights,
-    flatten_func=skeleton_flatten_books_with_highlights,
+    flatten_func: FlattenFn = flatten_books_with_highlights,
     validate_func=skeleton_validate_flat_api_data_by_object,
     update_db_func: UpdateFn = update_database,
 ) -> None:
