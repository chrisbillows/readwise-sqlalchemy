import logging
import sys
from datetime import datetime
from typing import Any, Optional, cast

import requests
from pydantic import BaseModel, ValidationError
from sqlalchemy.orm import Session

<<<<<<< HEAD
from readwise_sqlalchemy.config import USER_CONFIG, UserConfig, MissingEnvironmentFile
=======
from readwise_sqlalchemy.config import UserConfig, fetch_user_config
>>>>>>> 30ab35b5
from readwise_sqlalchemy.configure_logging import setup_logging
from readwise_sqlalchemy.db_operations import (
    DatabasePopulaterFlattenedData,
    create_database,
    get_last_fetch,
    get_session,
)
from readwise_sqlalchemy.list_invalid_db_objects import list_invalid_db_objects
from readwise_sqlalchemy.schemas import (
    BookSchemaUnnested,
    BookTagsSchema,
    HighlightSchemaUnnested,
    HighlightTagsSchema,
)
from readwise_sqlalchemy.types import (
    CheckDBFn,
    FetchFn,
    FlattenFn,
    LogSetupFn,
    SessionFn,
    UpdateDbFlatObjFn,
    ValidateFlatObjFn,
    ValidateNestedObjFn,
)

logger = logging.getLogger(__name__)


SCHEMAS_BY_OBJECT: dict[str, type[BaseModel]] = {
    "books": BookSchemaUnnested,
    "book_tags": BookTagsSchema,
    "highlights": HighlightSchemaUnnested,
    "highlight_tags": HighlightTagsSchema,
}


def fetch_from_export_api(
    last_fetch: None | str = None,
    user_config: UserConfig = fetch_user_config(),
) -> list[dict[str, Any]]:
    """
    Fetch highlights from the Readwise Highlight EXPORT endpoint.

    Code is per the documentation. See: https://readwise.io/api_deets

    Parameters
    ----------
    last_fetch: str, default = None
        An ISO formatted datetime string E.g. '2024-11-09T10:15:38.428687' indicating
        the time highlights have previously been fetched up to.
    user_config: UserConfig, default = fetch_user_config()
        A User Configuration object.

    Returns
    -------
    list[dict[str, Any]]
        A list of dicts where each dict represents a "book". (Highlights are always
        exported within a book).

    Notes
    -----
    Readwise uses 'book' for all types of highlight source. They are split into these
    categories: `{'tweets', 'books', 'articles', 'podcasts'}`

    Each 'book' has the following keys:

    ```
    book_keys = [
        'user_book_id', 'title', 'author', 'readable_title', 'source', 'cover_image_url',
        'unique_url', 'summary', 'book_tags', 'category', 'document_note',
        'readwise_url', 'source_url', 'asin', 'highlights']
    ```

    `'highlights'` is a list of dicts where each dict is a highlight. Each highlight
    contains the following keys:

    ```
    highlight_keys = [
        'id', 'text', 'location', 'location_type', 'note', 'color', 'highlighted_at',
        'created_at', 'updated_at', 'external_id', 'end_location', 'url', 'book_id',
        'tags', 'is_favorite', 'is_discard', 'readwise_url'
        ]
    ```
    """
    full_data = []
    next_page_cursor = None
    while True:
        params = {}
        if next_page_cursor:
            params["pageCursor"] = next_page_cursor
        if last_fetch:
            params["updatedAfter"] = last_fetch
        logger.info("Making export api request with params " + str(params) + "...")
        response = requests.get(
            url="https://readwise.io/api/v2/export/",
            params=params,
            # Readwise Docs specify `verify=False`. `True` used to suppress warnings.
            headers={"Authorization": f"Token {user_config.readwise_api_token}"},
            verify=True,
        )
        full_data.extend(response.json()["results"])
        next_page_cursor = response.json().get("nextPageCursor")
        if not next_page_cursor:
            break
    return full_data


def check_database(
    session: Session, user_config: Optional[UserConfig] = None
) -> None | datetime:
    """
    If the db exists, return the last fetch time, otherwise create the db.

    Parameters
    ----------
    session: Session
        A SQL alchemy session connected to a database.
    user_config: UserConfig, default = fetch_user_config()
        A User Config object.

    Returns
    -------
    None | datetime
        None if the database doesn't exist. If the database exists, the time the last
        fetch was completed as a datetime object.
    """
    if user_config is None:
        user_config = fetch_user_config()

    if user_config.db_path.exists():
        logger.info("Database exists")
        last_fetch = get_last_fetch(session)
        logger.info(f"Last fetch: {last_fetch}")
        return last_fetch
    else:
        logger.info(f"Creating database at {user_config.db_path}")
        create_database(user_config.db_path)
        return None


def datetime_to_isoformat_str(datetime: datetime) -> str:
    """
    Convert a datetime object to an ISO 8601 string.

    This functions wraps the Pathlib method call for testability and to easily assess
    compatibility with Readwise Highlight Export API.

    Parameters
    ----------
    datetime: datetime
        A valid datetime object.

    Returns
    -------
    str
        An ISO 8601 formatted datetime string E.g. '2024-11-09T10:15:38.428687'.
    """
    return datetime.isoformat()


def fetch_books_with_highlights(
    last_fetch: None | datetime,
) -> tuple[list[dict[str, Any]], datetime, datetime]:
    """
    Runner for fetching Readwise Highlights from the Readwise API.

    Parameters
    ----------
    last_fetch: None | datetime
        A datetime object indicating the time highlights have previously been fetched
        up to.

    Returns
    -------
    tuple[list[dict[str, Any]], datetime, datetime]
        A tuple consisting of:
            - data: a list of dictionaries where each item is a book with highlights
            - start_new_fetch: start of the most recent fetch as a datetime
            - end_new_fetch: end of the most recent fetch as a datetime
    """
    last_fetch_str: str | None = None

    if last_fetch:
        last_fetch_str = datetime_to_isoformat_str(last_fetch)

    start_new_fetch = datetime.now()
    data = fetch_from_export_api(last_fetch_str)
    end_new_fetch = datetime.now()
    logger.info(f"Fetch contains highlights for {len(data)} books/articles/tweets etc.")
    return (data, start_new_fetch, end_new_fetch)


def validation_ensure_field_is_a_list(
    obj: dict[str, Any], field: str, parent_label: str
) -> None:
    """
    Ensure a field is a list. Fix if needed.

    If the field is missing or the field value is not a list, an empty list is added,
    "validation" is set to False and the field and an error are added to the
    "validation_errors" dict. The object is mutated in place.

    Parameters
    ----------
    obj: dict
        A dictionary-like object. Expected to have the field "validated" and the field
        "validation_errors" with a dict as it's value.
    field: str
        The field to check.
    parent_label: str
        A label for the parent object for error messages. E.g. "book" or "highlight".
    """
    if obj.get(field) is None:
        obj[field] = []
        obj["validation_errors"][field] = (
            f"Field not found in {parent_label}. (Empty list added instead)."
        )
        obj["validated"] = False
    elif not isinstance(obj[field], list):
        obj["validation_errors"][field] = (
            f"Field not a list in {parent_label}. Passed value not stored. Value: "
            f"{obj[field]}. (Empty list added instead)."
        )
        obj["validated"] = False
        obj[field] = []


def validation_ensure_highlight_has_correct_book_id(
    highlight: dict[str, Any], book_user_book_id: Any
) -> None:
    """
    Ensure highlight.book_id matches its parent book.user_book_id.

    If not, fix add "validation_errors" dict to highlight.

    Parameters
    --------
    highlight: dict[str, Any]
        A highlight obj.
    book_user_id: Any
        A book user id. It's expected to be an int but a value of any type is accepted.
    """
    if highlight.get("book_id") != book_user_book_id:
        highlight["validation_errors"]["book_id"] = (
            f"Highlight book_id {highlight.get('book_id')} does not match book "
            f"user_book_id {book_user_book_id}"
        )
        highlight["validated"] = False
        highlight["book_id"] = book_user_book_id


def validation_add_initial_validation_status(
    obj: dict[str, Any] | list[dict[str, Any]],
) -> dict[str, Any] | list[dict[str, Any]]:
    """
    Add initial validation fields to all objects nested in a given object.

    Ensure objects have consistent fields for mutation through validation checks.
    Validation checks are assumed to overwrite the "validated" field to False. Works on
    any level of nested or unnested objects.

    The method assumes the only dict-like objects are 'books', 'book_tags',
    'highlights', and 'highlight_tags' - all of which require validation fields. Lists
    are assumed to be lists of these objects.

    Parameters
    ----------
    obj: list | dict
        A list or dictionary-like object.

    Returns
    -------
    obj: list | dict
        The original object with the validation fields added to any dict-like objects,
        inside and including the original object.
    """
    if isinstance(obj, list):
        for item in obj:
            validation_add_initial_validation_status(item)
    elif isinstance(obj, dict):
        for value in obj.values():
            validation_add_initial_validation_status(value)
        obj["validated"] = True
        obj["validation_errors"] = {}
    else:
        pass
    return obj


def validate_nested_objects(
    raw_books: list[dict[str, Any]],
) -> list[dict[str, Any]]:
    """
    First validation layer: validate nested Readwise objects.

    Check and fix essential aspects of nested objects to avoid downstream errors once
    the API data is flattened. All books are assumed to have a "user_book_id" field.

    Each object has the following fields added
    - `validated`: True or False
    - `validation_errors`: a dict of fields and errors (empty if valid)

    Notes
    -----
    - The validation checks:
        - Each book has a list of highlights and book_tags. If the field is missing, or
          the field has a value that isn't a list, set to an empty list.
        - Each highlight's `book_id` matches the book's `user_book_id`.
        - Each highlight has a list of tags. If the field is missing, or the field has a
          value that isn't a list, set to an empty list.
    - There are current no nested checks for:
        - Book tags
        - Highlight tags
    - The validation checks are not strict. They are designed to ensure that the data
      is in a format that can be processed downstream. The checks are not exhaustive
      and do not cover all possible edge cases. The goal is to include as much data as
      possible while still being able to promise type safety when using data from the
      database.

    Parameters
    ----------
    raw_books : list[dict]
        A list of raw dicts from the Readwise API.

    Returns
    -------
    raw_books : list[dict]
        A list of raw dicts from the Readwise API. Each object now has a `validated`
        field set to True or False, and a `validation_errors` field containing a list of
        errors (empty if the object is valid). False will indicate the object failed
        validation in any validation layer. (i.e. including later layers).
    """
    raw_books_with_initial_validation_status = cast(
        list[dict[str, Any]], validation_add_initial_validation_status(raw_books)
    )
    for book in raw_books_with_initial_validation_status:
        validation_ensure_field_is_a_list(book, "highlights", "book")
        validation_ensure_field_is_a_list(book, "book_tags", "book")
        for highlight in book["highlights"]:
            validation_ensure_highlight_has_correct_book_id(
                highlight, book["user_book_id"]
            )
            validation_ensure_field_is_a_list(highlight, "tags", "highlight")
    return raw_books


def flatten_books_with_highlights(
    raw_books: list[dict[str, Any]],
) -> dict[str, list[dict[str, Any]]]:
    """
    Flatten the nested API response from the Readwise Highlight EXPORT endpoint.

    Split "highlights" and "book_tags" from a book.  Split "tags" from "highlights".

    Note
    ----
    This function works regardless of objects having additional "validated" and
    "validation_error" fields.

    Parameters
    ----------
    raw_books: list[dict[str, Any]]
        A list of dicts where each dict represents a "book". Nested within each book
        are "book_tags" and "highlights".  Nested within "highlights" are "tags".

    Returns
    -------
    dict[str, list[dict[str, Any]]
        A dictionary with the keys "books", "book_tags", "highlights", "highlight_tags".
        The values are the unnested keys and values for the object.
    """
    books = []
    book_tags = []
    highlights = []
    highlight_tags = []

    for raw_book in raw_books:
        books.append(
            {k: v for k, v in raw_book.items() if k not in ("book_tags", "highlights")}
        )

        for book_tag in raw_book.get("book_tags", []):
            book_tag["user_book_id"] = raw_book["user_book_id"]
            book_tags.append(book_tag)

        for highlight in raw_book.get("highlights", []):
            for tag in highlight.get("tags", []):
                tag["highlight_id"] = highlight["id"]
                highlight_tags.append(tag)

            highlight = {k: v for k, v in highlight.items() if k != "tags"}
            highlight["book_id"] = raw_book["user_book_id"]
            highlights.append(highlight)

    return {
        "books": books,
        "book_tags": book_tags,
        "highlights": highlights,
        "highlight_tags": highlight_tags,
    }


def validate_flattened_objects(
    flattened_api_data: dict[str, list[dict[str, Any]]],
    schemas: dict[str, type[BaseModel]] = SCHEMAS_BY_OBJECT,
) -> dict[str, list[dict[str, Any]]]:
    """
    Second validation layer: validate the fields in flattened Readwise objects.

    Validate by casting an object dict to a Pydantic schema. "validated" is either True
    or, if invalid, a dict of fields and errors. E.g.
    ```python
    "validated" {
         'asin': 'String should have at least 10 characters',
         'author': 'Field required',
        ...
    }
    ```
    Parameters
    ----------
    flattened_api_data: dict[str, list[dict[str, Any]]]
        The flattened API data in the form:
        ```
        {
            "books": [<books>],
            "book_tags": [<book_tags>],
            "highlights": [<highlights>],
            "highlight_tags": [<highlight_tags>],
        }
        ```
    Returns
    -------
    dict[str, list[dict[str, Any]]]
        The flattened API data in it's original form, with each individual object -
        book, book tag, highlight, highlight_tag - given a "validated" field.
    """
    processed_objects_by_type = {}
    for object_type, objects in flattened_api_data.items():
        processed_objects = []
        for object in objects:
            try:
                schema = schemas[object_type]
                api_fields: dict[str, Any] = {}
                non_api_fields: dict[str, Any] = {}
                for field, value in object.items():
                    (api_fields if field in schema.model_fields else non_api_fields)[
                        field
                    ] = value
                item_as_schema = schema(**api_fields)
                # Capture any data integrity transformation's done by the schema.
                # Reattach validation data.
                item_as_schema_dumped = item_as_schema.model_dump()
                # Reattach non API fields including validation fields. NOTE: If this try
                # branch succeeds, an item's validation status doesn't change. If it
                # was true from earlier validation, it stays true. If it was false -
                # invalid on early checks - it remains invalid.
                item_as_schema_dumped.update(non_api_fields)
                processed_objects.append(item_as_schema_dumped)
            except ValidationError as err:
                object["validated"] = False
                validation_errors = {}
                for detail in err.errors():
                    validation_errors[".".join(str(part) for part in detail["loc"])] = (
                        detail["msg"]
                    )
                object["validation_errors"].update(validation_errors)
                processed_objects.append(object)
        processed_objects_by_type[object_type] = processed_objects
    return processed_objects_by_type


def update_database_flattened_objects(
    session: Session,
    flattened_validated_objs: dict[str, list[dict[str, Any]]],
    start_fetch: datetime,
    end_fetch: datetime,
) -> None:
    """
    Update the database. Expects flattened Readwise objects.

    Parameters
    ----------
    session: Session
        A SQL alchemy session connected to a database.
    validated_objs: dict[str, list[dict[str, Any]]]
        The flattened API data in it's original form, with each individual object -
        book, book tag, highlight, highlight_tag - given a "validated" field.
    start_fetch: datetime
        The time the fetch was called.
    end_fetch: datetime
        The time the fetch was completed.
    """
    logger.info("Updating database")
    dbp_fd = DatabasePopulaterFlattenedData(
        session, flattened_validated_objs, start_fetch, end_fetch
    )
    dbp_fd.populate_database()
    logger.info("Database updated.")


def run_pipeline_flattened_objects(
    user_config: UserConfig = fetch_user_config(),
    setup_logging_func: LogSetupFn = setup_logging,
    get_session_func: SessionFn = get_session,
    check_db_func: CheckDBFn = check_database,
    fetch_func: FetchFn = fetch_books_with_highlights,
    validate_nested_objs_func: ValidateNestedObjFn = validate_nested_objects,
    flatten_func: FlattenFn = flatten_books_with_highlights,
    validate_flat_objs_func: ValidateFlatObjFn = validate_flattened_objects,
    update_db_func: UpdateDbFlatObjFn = update_database_flattened_objects,
) -> None:
    """
    Orchestrate the end-to-end Readwise data sync process.

    Creates a new database and fetches all highlights, or gets the last fetch datetime
    and fetches only new/updated highlights.

    Use dependency injection for functions for simplified testing.

    Parameters
    ----------
    user_config : UserConfig, optional, default = fetch_user_config()
        Configuration object.
    setup_logging_func: LogSetupFn, optional, default = setup_logging()
        A function that sets up application logging.
    get_session_func: SessionFn, optional, get_session()
        A function that returns a SQLAlchemy database Session.
    check_db_func: CheckDBFn, optional, default = check_database()
        A function that creates the database or returns the last fetch datetime (or
        None if it just creates the db).
    fetch_func: FetchFn, optional, default = fetch_books_with_highlights()
        Function that fetches highlights and returns them as a tuple with the start
        and end times of the fetch as datetimes.
    validate_nested_objs_func: ValidateNestedObjFn, optional, default = validate_nested_objects()
        The first layer of validation, performed on the nested Readwise objects output
        by the API. Adds fields "validated" and "validation_errors" to each obj.
    flatten_func: FlattenFn, optional, default = flatten_books_with_highlights()
        A function that flattens the nested API response into a dict of lists of
        unnested objects, associated by fk.
    validate_flattened_objs_func: ValidateFetchFlattenedObjFn, default = validate_flattened_objects()
        The second layer of validation, performed on unnested objects using Pydantic
        schema.
    update_func: UpdateDbFlattenedDataFn, optional, default = update_database_flattened_objects()
        Function that populates the database with the flattened objects.
    """
    setup_logging_func()
    session = get_session_func(user_config.db_path)
    last_fetch = check_db_func(session, user_config)
    raw_books, start_fetch, end_fetch = fetch_func(last_fetch)
    nested_books_first_validation = validate_nested_objs_func(raw_books)
    flat_objs_first_validation = flatten_func(nested_books_first_validation)
    flat_objs_second_validation = validate_flat_objs_func(flat_objs_first_validation)
    update_db_func(session, flat_objs_second_validation, start_fetch, end_fetch)


<<<<<<< HEAD
def parse_args() -> argparse.Namespace:
    """Parse command line arguments."""
    parser = argparse.ArgumentParser(description="Readwise CLI sync tool")
    parser.add_argument(
        "--version", action="version", version=f"%(prog)s {__version__}"
    )
    
    # Direct CLI commands
    subparsers = parser.add_subparsers(dest="command")

    # Create the 'sync' command parser and group
    parser_sync = subparsers.add_parser(
        "sync", help="Run the main Readwise sync pipeline."
    )
    sync_group = parser_sync.add_mutually_exclusive_group()
    sync_group.add_argument(
        "--delta", action="store_true", help="Run a delta sync (default)."
    )
    sync_group.add_argument("--all", action="store_true", help="Run a full sync.")

    # Create the 'report-invalids' command parser
    subparsers.add_parser(
        "invalids", help="Report books with any invalid  book tag, highlight or" 
        "highlight tag."
    )

    args = parser.parse_args()
    args.command = args.command or "sync"  # Default to 'sync' if no command
    return args


def main(user_config: "UserConfig" = None) -> None:
=======
def main(user_config: Optional[UserConfig] = None) -> None:
>>>>>>> 30ab35b5
    """
    Main function that runs with the entry point.

    Parameters
    ----------
    user_config, default = None
        A UserConfig object.
    """
    if user_config is None:
        user_config = fetch_user_config()

<<<<<<< HEAD
    args = parse_args()

    if args.command == "sync":
        if args.all:
            logger.info("Running full sync (--all).")
            raise NotImplementedError(
                "Full sync (--all) is not implemented yet. Please use --delta."
            )
            # run_pipeline_flattened_objects(user_config) #(all=True) 
        else:
            logger.info("Running delta sync (--delta).")
            run_pipeline_flattened_objects(user_config)

    elif args.command == "invalids":
        list_invalid_db_objects()

    else:
        logger.error("Unknown command. Use --help for usage.")
        sys.exit(1)
=======
    run_pipeline_flattened_objects(user_config)
>>>>>>> 30ab35b5


if __name__ == "__main__":
    main()<|MERGE_RESOLUTION|>--- conflicted
+++ resolved
@@ -1,3 +1,4 @@
+import argparse
 import logging
 import sys
 from datetime import datetime
@@ -7,11 +8,8 @@
 from pydantic import BaseModel, ValidationError
 from sqlalchemy.orm import Session
 
-<<<<<<< HEAD
-from readwise_sqlalchemy.config import USER_CONFIG, UserConfig, MissingEnvironmentFile
-=======
+from readwise_sqlalchemy import __version__
 from readwise_sqlalchemy.config import UserConfig, fetch_user_config
->>>>>>> 30ab35b5
 from readwise_sqlalchemy.configure_logging import setup_logging
 from readwise_sqlalchemy.db_operations import (
     DatabasePopulaterFlattenedData,
@@ -567,18 +565,17 @@
     update_db_func(session, flat_objs_second_validation, start_fetch, end_fetch)
 
 
-<<<<<<< HEAD
 def parse_args() -> argparse.Namespace:
     """Parse command line arguments."""
     parser = argparse.ArgumentParser(description="Readwise CLI sync tool")
     parser.add_argument(
         "--version", action="version", version=f"%(prog)s {__version__}"
     )
-    
-    # Direct CLI commands
+
+    # Direct CLI commands.
     subparsers = parser.add_subparsers(dest="command")
 
-    # Create the 'sync' command parser and group
+    # Create the 'sync' command parser and group.
     parser_sync = subparsers.add_parser(
         "sync", help="Run the main Readwise sync pipeline."
     )
@@ -588,10 +585,10 @@
     )
     sync_group.add_argument("--all", action="store_true", help="Run a full sync.")
 
-    # Create the 'report-invalids' command parser
+    # Create the list 'invalids' command parser.
     subparsers.add_parser(
-        "invalids", help="Report books with any invalid  book tag, highlight or" 
-        "highlight tag."
+        "invalids",
+        help="Report books with any invalid  book tag, highlight or highlight tag.",
     )
 
     args = parser.parse_args()
@@ -599,10 +596,7 @@
     return args
 
 
-def main(user_config: "UserConfig" = None) -> None:
-=======
 def main(user_config: Optional[UserConfig] = None) -> None:
->>>>>>> 30ab35b5
     """
     Main function that runs with the entry point.
 
@@ -614,7 +608,6 @@
     if user_config is None:
         user_config = fetch_user_config()
 
-<<<<<<< HEAD
     args = parse_args()
 
     if args.command == "sync":
@@ -623,7 +616,7 @@
             raise NotImplementedError(
                 "Full sync (--all) is not implemented yet. Please use --delta."
             )
-            # run_pipeline_flattened_objects(user_config) #(all=True) 
+            # run_pipeline_flattened_objects(user_config) #(all=True)
         else:
             logger.info("Running delta sync (--delta).")
             run_pipeline_flattened_objects(user_config)
@@ -634,9 +627,6 @@
     else:
         logger.error("Unknown command. Use --help for usage.")
         sys.exit(1)
-=======
-    run_pipeline_flattened_objects(user_config)
->>>>>>> 30ab35b5
 
 
 if __name__ == "__main__":
