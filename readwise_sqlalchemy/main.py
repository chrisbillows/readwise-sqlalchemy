--- conflicted
+++ resolved
@@ -197,7 +197,6 @@
     return (data, start_new_fetch, end_new_fetch)
 
 
-<<<<<<< HEAD
 def flatten_books_with_highlights(
     raw_books: list[dict[str, Any]],
 ) -> dict[str, list[dict[str, Any]]]:
@@ -247,7 +246,8 @@
         "highlights": highlights,
         "highlight_tags": highlight_tags,
     }
-=======
+
+  
 def validation_ensure_list(
     obj: dict[str, Any], field: str, parent_label: str
 ) -> list[str]:
@@ -396,7 +396,6 @@
         validation_annotate_validated(book, book_errors)
 
     return raw_books
->>>>>>> e9816b1c
 
 
 def validate_books_with_highlights(
